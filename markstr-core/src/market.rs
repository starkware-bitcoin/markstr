//! # Prediction Market Implementation
//!
//! This module implements the core prediction market functionality using Bitcoin
//! Taproot and CSFS (```CheckSigFromStack```) for oracle-based settlement.

use crate::{error::Result, MarketError, DEFAULT_MARKET_FEE, OP_CHECKSIGFROMSTACK};
use bitcoin::{
    hashes::{sha256, Hash},
    secp256k1::{Keypair, Message, Secp256k1, XOnlyPublicKey},
    taproot::TaprootBuilder,
    Address, Network, OutPoint, ScriptBuf,
};
use serde::{Deserialize, Serialize};

/// Configuration for all fees in the prediction market
#[derive(Serialize, Deserialize, Clone, Debug, PartialEq, Eq)]
pub struct MarketFees {
    /// Fee per output for the deposit transaction (in satoshis)
    pub fee_per_deposit_output: u64,
    
    /// Fee per output for the withdraw/payout transaction (in satoshis)
    pub fee_per_withdraw_output: u64,
    
    /// Administrator fee - paid as an extra output in payout transactions (in satoshis)
    pub administrator_fee: u64,
    
    /// Administrator address to receive the fee (optional, if None no admin fee is charged)
    pub administrator_address: Option<String>,
}

impl Default for MarketFees {
    fn default() -> Self {
        Self {
            fee_per_deposit_output: DEFAULT_MARKET_FEE,
            fee_per_withdraw_output: DEFAULT_MARKET_FEE,
            administrator_fee: 0,
            administrator_address: None,
        }
    }
}

impl MarketFees {
    /// Calculate total fees for a deposit transaction with given number of inputs
    pub fn total_deposit_fees(&self, num_inputs: usize) -> u64 {
        self.fee_per_deposit_output * num_inputs as u64
    }
    
    /// Calculate total fees for a payout transaction with given number of outputs
    pub fn total_payout_fees(&self, num_outputs: usize) -> u64 {
        let withdraw_fees = self.fee_per_withdraw_output * num_outputs as u64;
        if self.administrator_address.is_some() {
            withdraw_fees + self.administrator_fee
        } else {
            withdraw_fees
        }
    }
    
    /// Calculate pool amount after all fees are deducted
    pub fn pool_after_fees(&self, pool_size: u64, num_winning_outputs: usize) -> u64 {
        pool_size.saturating_sub(self.total_payout_fees(num_winning_outputs))
    }
}

/// Represents a prediction outcome that will be used to predefine the market.
/// This outcome should be verifiably immutable.
/// We can standardize outcome format to a Nostr event.
/// The outcome description can be the Nostr event content.
/// The outcome timestamp can be the Nostr event created_at.
/// The oracle pubkey can be the Nostr event pubkey.
/// We can set a static kind XXXX for the event (42 for now).
/// And a static tag as the character of the outcome.
#[derive(Serialize, Deserialize, Clone, Debug, PartialEq, Eq)]
pub struct PredictionOutcome {
<<<<<<< HEAD
    pub outcome: String,
    pub oracle: String,
    pub timestamp: u64,
=======
    /// The outcome description
    pub outcome: String,
    /// The oracle public key
    pub oracle: String,
    /// The timestamp of the outcome
    pub timestamp: u64,
    /// The character of the outcome
>>>>>>> c6408f9f
    pub character: char,
}

impl PredictionOutcome {
    pub fn new(outcome: String, oracle: String, timestamp: u64, character: char) -> Result<Self> {
        if outcome.is_empty() {
            return Err(MarketError::InvalidOutcome(
                "Outcome cannot be empty".to_string(),
            ));
        }
        if outcome.len() > 255 {
            return Err(MarketError::InvalidOutcome(
                "Outcome cannot be longer than 255 characters".to_string(),
            ));
        }

        Ok(Self {
            outcome,
            oracle,
            timestamp,
            character,
        })
    }
    pub fn nostr_id(&self) -> String {
        crate::sha256_hash_for_nostr_id(
            &self.outcome,
            &self.oracle,
            self.timestamp,
            42,
            &[&["outcome", &self.character.to_string()]],
        )
    }
    pub fn verify_signature(&self, signature: &str) -> Result<bool> {
        crate::verify_signature(&self.nostr_id(), signature, &self.oracle)
    }
}

/// Represents a binary prediction market using Nostr oracles and CSFS verification.
///
/// The market creates a Taproot address with two script paths:
/// - Path A: Verifies oracle signature for outcome A
/// - Path B: Verifies oracle signature for outcome B
///
/// Participants bet by sending funds to the market address. Winners claim
/// proportional payouts by providing the oracle's signed outcome.
#[derive(Serialize, Deserialize, Clone, Debug, PartialEq, Eq)]
pub struct PredictionMarket {
    /// Unique market identifier (8-character hex)
    pub market_id: String,

    /// Market question/description
    pub question: String,

    /// Binary outcome A (e.g., "Team A wins", "Yes")
    pub outcome_a: PredictionOutcome,

    /// Binary outcome B (e.g., "Team B wins", "No")
    pub outcome_b: PredictionOutcome,

    /// Oracle's Nostr public key (hex-encoded)
    pub oracle_pubkey: String,

    /// Deadline timestamp for oracle to sign outcome (Unix timestamp)
    pub settlement_timestamp: u64,

    /// Bitcoin network (Signet for testing)
    pub network: Network,

    /// Market funding UTXO (if funded)
    pub market_utxo: Option<OutPoint>,

    /// Total amount in the market (in satoshis)
    pub total_amount: u64,

    /// Bets placed on outcome A
    pub bets_a: Vec<Bet>,

    /// Bets placed on outcome B
    pub bets_b: Vec<Bet>,

    /// Whether the market has been settled
    pub settled: bool,

    /// Winning outcome (if settled)
    pub winning_outcome: Option<char>, // 'A' or 'B'

    /// Timeout for withdrawals after settlement (in case of oracle failure)
    pub withdraw_timeout: u32,
    
    /// Fee configuration for the market
    pub fees: MarketFees,
}

/// Represents a bet placed by a participant
#[derive(Serialize, Deserialize, Clone, Debug, PartialEq, Eq)]
pub struct Bet {
    /// Bettor's payout address
    pub payout_address: String,

    /// Amount bet in satoshis
    pub amount: u64,

    /// Transaction ID of the bet
    pub txid: String,

    /// Output index in the transaction
    pub vout: u32,
}

impl PredictionMarket {
    /// Creates a new prediction market with the specified parameters.
    ///
    /// # Arguments
    /// * `question` - The market question (e.g., "Who will win the 2024 election?")
    /// * `outcome_a` - First possible outcome (e.g., "Candidate A wins")
    /// * `outcome_b` - Second possible outcome (e.g., "Candidate B wins")
    /// * `oracle_pubkey` - Oracle's Nostr public key (hex-encoded)
    /// * `settlement_timestamp` - When oracle should sign outcome (Unix timestamp)
    ///
    /// # Returns
    /// A new `PredictionMarket` instance ready for betting
    pub fn new(
        question: String,
        outcome_a: String,
        outcome_b: String,
        oracle_pubkey: String,
        settlement_timestamp: u64,
    ) -> Result<Self> {
        // Generate the outcomes
        let outcome_a =
            PredictionOutcome::new(outcome_a, oracle_pubkey.clone(), settlement_timestamp, 'A')?;
        let outcome_b =
            PredictionOutcome::new(outcome_b, oracle_pubkey.clone(), settlement_timestamp, 'B')?;

        // Market Id is a Nostr Note ID(sha256) of the question, oracle pubkey, and settlement timestamp
        // with the tag "outcome" and the outcome nostr_ids
        let market_id = crate::sha256_hash_for_nostr_id(
            &question,
            &oracle_pubkey,
            settlement_timestamp,
            42,
            &[&["outcomes", &outcome_a.nostr_id(), &outcome_b.nostr_id()]],
        );

        // Validate oracle pubkey format
        if hex::decode(&oracle_pubkey).is_err() || hex::decode(&oracle_pubkey)?.len() != 32 {
            return Err(MarketError::InvalidMarket(
                "Oracle pubkey must be 32-byte hex string".to_string(),
            ));
        }

        Ok(Self {
            market_id,
            question,
            outcome_a,
            outcome_b,
            oracle_pubkey,
            settlement_timestamp,
            network: Network::Signet,
            market_utxo: None,
            total_amount: 0,
            bets_a: Vec::new(),
            bets_b: Vec::new(),
            settled: false,
            winning_outcome: None,
            withdraw_timeout: 60 * 60 * 24, // 1 day
            fees: MarketFees::default(),
        })
    }

    /// Generate NUMS (Nothing Up My Sleeve) point for Taproot internal key.
    pub fn nums_point() -> Result<XOnlyPublicKey> {
        let nums_bytes = [
            0x50, 0x92, 0x9b, 0x74, 0xc1, 0xa0, 0x49, 0x54, 0xb7, 0x8b, 0x4b, 0x60, 0x35, 0xe9,
            0x7a, 0x5e, 0x07, 0x8a, 0x5a, 0x0f, 0x28, 0xec, 0x96, 0xd5, 0x47, 0xbf, 0xee, 0x9a,
            0xce, 0x80, 0x3a, 0xc0,
        ];

        XOnlyPublicKey::from_slice(&nums_bytes)
            .map_err(|e| MarketError::InvalidAddress(format!("Failed to create NUMS point: {e}")))
    }
    
    /// Creates a new prediction market with custom fee configuration.
    ///
    /// # Arguments
    /// * `question` - The market question (e.g., "Who will win the 2024 election?")
    /// * `outcome_a` - First possible outcome (e.g., "Candidate A wins")
    /// * `outcome_b` - Second possible outcome (e.g., "Candidate B wins")
    /// * `oracle_pubkey` - Oracle's Nostr public key (hex-encoded)
    /// * `settlement_timestamp` - When oracle should sign outcome (Unix timestamp)
    /// * `fees` - Custom fee configuration for the market
    ///
    /// # Returns
    /// A new `PredictionMarket` instance with custom fees
    pub fn new_with_fees(
        question: String,
        outcome_a: String,
        outcome_b: String,
        oracle_pubkey: String,
        settlement_timestamp: u64,
        fees: MarketFees,
    ) -> Result<Self> {
        let mut market = Self::new(question, outcome_a, outcome_b, oracle_pubkey, settlement_timestamp)?;
        market.fees = fees;
        Ok(market)
    }

    /// Create CSFS script for a specific outcome.
    ///
    /// The script verifies that the provided signature (from witness) matches
    /// the expected oracle signature for the given outcome.
    ///
    /// # Script Structure
    /// ```text
    /// <outcome_message_hash> <oracle_pubkey> OP_CHECKSIGFROMSTACK
    /// ```
    pub fn create_outcome_script(&self, outcome: &str) -> Result<ScriptBuf> {
        // Create expected outcome message and hash it
        // A nostr event derives an `id` which is the sha256 hash of the content, pubkey, created_at,
        // kind, and tags. Each outcome can be the derived id of a nostr event, so it can be recreated
        // and verified in a client-side application.
        let outcome_hash = sha256::Hash::hash(outcome.as_bytes());

        // Parse oracle pubkey
        let oracle_pubkey = hex::decode(&self.oracle_pubkey)?;

        // Real CSFS implementation for production
        // Script: <outcome_message_hash> <oracle_pubkey> OP_CHECKSIGFROMSTACK
        let mut script_bytes = Vec::new();

        // Push outcome message hash (32 bytes)
        script_bytes.push(outcome_hash.as_byte_array().len().try_into().map_err(|_| {
            MarketError::InvalidAddress("Outcome hash length exceeds 32 bytes".to_string())
        })?);
        script_bytes.extend_from_slice(outcome_hash.as_byte_array());

        // Push oracle pubkey (32 bytes)
        script_bytes.push(oracle_pubkey.len().try_into().map_err(|_| {
            MarketError::InvalidAddress("Oracle pubkey length exceeds 32 bytes".to_string())
        })?);
        script_bytes.extend_from_slice(&oracle_pubkey);

        // Add OP_CHECKSIGFROMSTACK (0xcc) for real verification
        script_bytes.push(OP_CHECKSIGFROMSTACK);

        Ok(ScriptBuf::from_bytes(script_bytes))
    }

    /// Generate the market's Taproot address with dual outcome scripts.
    ///
    /// Creates a Taproot address with two script paths:
    /// - Path 0: CSFS verification for outcome A
    /// - Path 1: CSFS verification for outcome B
    ///
    /// # Returns
    /// The market's bech32m Taproot address where bets are sent
    pub fn get_market_address(&self) -> Result<String> {
        let script_a = self.create_outcome_script(&self.outcome_a.nostr_id())?;
        let script_b = self.create_outcome_script(&self.outcome_b.nostr_id())?;
        let nums_point = Self::nums_point()?;
        let secp = Secp256k1::new();

        let spend_info = TaprootBuilder::new()
            .add_leaf(1, script_a)?
            .add_leaf(1, script_b)?
            .finalize(&secp, nums_point)
            .map_err(|e| {
                MarketError::InvalidAddress(format!("Failed to finalize taproot: {e:?}"))
            })?;

        let address = Address::p2tr_tweaked(spend_info.output_key(), self.network);
        Ok(address.to_string())
    }

    /// Place a bet on a specific outcome.
    ///
    /// # Arguments
    /// * `outcome` - Which outcome to bet on ('A' or 'B')
    /// * `amount` - Amount to bet in satoshis
    /// * `payout_address` - Where to send winnings if this bet wins
    /// * `txid` - Transaction ID of the funding transaction
    /// * `vout` - Output index in the funding transaction
    pub fn place_bet(
        &mut self,
        outcome: char,
        amount: u64,
        payout_address: String,
        txid: String,
        vout: u32,
    ) -> Result<()> {
        if self.settled {
            return Err(MarketError::InvalidBet(
                "Market has already been settled".to_string(),
            ));
        }

        let bet = Bet {
            payout_address,
            amount,
            txid,
            vout,
        };

        match outcome.to_ascii_uppercase() {
            'A' => {
                self.bets_a.push(bet);
                self.total_amount += amount;
            }
            'B' => {
                self.bets_b.push(bet);
                self.total_amount += amount;
            }
            _ => {
                return Err(MarketError::InvalidBet(
                    "Outcome must be 'A' or 'B'".to_string(),
                ))
            }
        }

        Ok(())
    }

    /// Calculate payout for a winning bet.
    ///
    /// Winners split the total pool proportionally based on their bet size
    /// relative to the total amount bet on the winning side.
    pub fn calculate_payout(&self, bet_amount: u64, winning_side_total: u64) -> u64 {
        if winning_side_total == 0 {
            return 0;
        }

        // Get winning bets to calculate number of outputs
        let winning_bets = match self.winning_outcome {
            Some('A') => &self.bets_a,
            Some('B') => &self.bets_b,
            _ => return 0, // Market not settled yet or invalid outcome
        };
        
        let num_winning_outputs = winning_bets.len();

        // Winner's share = (their_bet / total_winning_bets) * total_pool
        // Subtract fees from total pool
        let pool_after_fees = self.fees.pool_after_fees(self.total_amount, num_winning_outputs);
        (bet_amount * pool_after_fees) / winning_side_total
    }

    /// Settle the market with oracle signature.
    ///
    /// # Arguments
    /// * `oracle_event` - The Nostr event signed by the oracle
    /// * `outcome` - Which outcome won ('A' or 'B')
    pub fn settle_market(
        &mut self,
        outcome: &PredictionOutcome,
        outcome_signature: &str,
    ) -> Result<()> {
        if self.settled {
            return Err(MarketError::Settlement(
                "Market already settled".to_string(),
            ));
        }

        // Verify oracle signature
        if !outcome.verify_signature(outcome_signature)? {
            return Err(MarketError::InvalidSignature(
                "Invalid oracle signature".to_string(),
            ));
        }

        // Verify oracle pubkey matches
        if outcome.oracle != self.oracle_pubkey {
            return Err(MarketError::Oracle("Oracle pubkey mismatch".to_string()));
        }

        // Verify timestamp is at or after settlement time
        if outcome.timestamp < self.settlement_timestamp {
            return Err(MarketError::Oracle(
                "Oracle signed before settlement time".to_string(),
            ));
        }

        // Verify outcome message format
        let expected_outcome = match outcome.character.to_ascii_uppercase() {
            'A' => &self.outcome_a,
            'B' => &self.outcome_b,
            _ => return Err(MarketError::InvalidBet("Invalid outcome".to_string())),
        };

        let expected_message = expected_outcome.nostr_id();
        if outcome.nostr_id() != expected_message {
            return Err(MarketError::Oracle(
                "Oracle message doesn't match expected format".to_string(),
            ));
        }

        // Mark market as settled
        self.settled = true;
        self.winning_outcome = Some(outcome.character.to_ascii_uppercase());

        Ok(())
    }

    /// Get total amount bet on outcome A
    pub fn get_total_a(&self) -> u64 {
        self.bets_a.iter().map(|b| b.amount).sum()
    }

    /// Get total amount bet on outcome B
    pub fn get_total_b(&self) -> u64 {
        self.bets_b.iter().map(|b| b.amount).sum()
    }

    /// Get current odds for outcome A (as a ratio)
    pub fn get_odds_a(&self) -> f64 {
        let total_a = self.get_total_a() as f64;
        let total_b = self.get_total_b() as f64;

        if total_a == 0.0 {
            return 1.0;
        }

        (total_a + total_b) / total_a
    }

    /// Get current odds for outcome B (as a ratio)
    pub fn get_odds_b(&self) -> f64 {
        let total_a = self.get_total_a() as f64;
        let total_b = self.get_total_b() as f64;

        if total_b == 0.0 {
            return 1.0;
        }

        (total_a + total_b) / total_b
    }

    /// Check if market is past settlement time
    pub fn is_past_settlement(&self) -> bool {
        use std::time::{SystemTime, UNIX_EPOCH};
        let now = SystemTime::now()
            .duration_since(UNIX_EPOCH)
            .unwrap_or_default()
            .as_secs();
        now >= self.settlement_timestamp
    }

    /// Get market status summary
    pub fn get_status(&self) -> String {
        if self.settled {
            self.winning_outcome.map_or_else(
                || "Settled - No outcome set".to_string(),
                |outcome| format!("Settled - Outcome {outcome} won"),
            )
        } else if self.is_past_settlement() {
            "Awaiting oracle settlement".to_string()
        } else {
            "Active - Accepting bets".to_string()
        }
    }

    /// Verify CSFS signature against outcome message.
    ///
    /// This function verifies that the oracle signature is valid for the given outcome
    /// by checking the signature against the expected outcome message hash.
    ///
    /// # Arguments
    /// * `signature` - The oracle's signature bytes
    /// * `outcome` - The outcome being verified ('A' or 'B')
    ///
    /// # Returns
    /// `true` if the signature is valid for the outcome, `false` otherwise
    pub fn verify_csfs_signature(&self, signature: &[u8], outcome: &str) -> Result<bool> {
        // Create expected outcome message and hash it
        let outcome_hash = sha256::Hash::hash(outcome.as_bytes());

        // Parse oracle pubkey
        let oracle_pubkey_bytes = hex::decode(&self.oracle_pubkey)?;
        let oracle_pubkey = XOnlyPublicKey::from_slice(&oracle_pubkey_bytes)
            .map_err(|e| MarketError::InvalidSignature(format!("Invalid oracle pubkey: {e}")))?;

        // Create message from hash
        let message = Message::from_digest_slice(outcome_hash.as_byte_array()).map_err(|e| {
            MarketError::InvalidSignature(format!("Failed to create message from hash: {e}"))
        })?;

        // Parse signature
        if signature.len() != 64 {
            return Err(MarketError::InvalidSignature(format!(
                "Invalid signature length: expected 64 bytes, got {}",
                signature.len()
            )));
        }

        let secp = Secp256k1::new();
        let schnorr_sig = bitcoin::secp256k1::schnorr::Signature::from_slice(signature)
            .map_err(|e| MarketError::InvalidSignature(format!("Invalid signature format: {e}")))?;

        // Verify signature
        match secp.verify_schnorr(&schnorr_sig, &message, &oracle_pubkey) {
            Ok(()) => Ok(true),
            Err(_) => Ok(false),
        }
    }

    /// Create CSFS signature for outcome message (for testing/oracle use).
    ///
    /// This function creates a valid CSFS signature that can be used to spend
    /// from the market address for the given outcome.
    ///
    /// # Arguments
    /// * `oracle_secret_key` - The oracle's secret key
    /// * `outcome` - The outcome being signed ('A' or 'B')
    ///
    /// # Returns
    /// 64-byte signature that can be used in the witness stack
    pub fn create_csfs_signature(
        &self,
        oracle_secret_key: &[u8],
        outcome: &str,
    ) -> Result<Vec<u8>> {
        if oracle_secret_key.len() != 32 {
            return Err(MarketError::InvalidSignature(
                "Oracle secret key must be 32 bytes".to_string(),
            ));
        }

        // Create expected outcome message and hash it
        let outcome_hash = sha256::Hash::hash(outcome.as_bytes());

        // Create message from hash
        let message = Message::from_digest_slice(outcome_hash.as_byte_array()).map_err(|e| {
            MarketError::InvalidSignature(format!("Failed to create message from hash: {e}"))
        })?;

        // Create keypair from secret key
        let secp = Secp256k1::new();
        let secret_key = bitcoin::secp256k1::SecretKey::from_slice(oracle_secret_key)
            .map_err(|e| MarketError::InvalidSignature(format!("Invalid secret key: {e}")))?;
        let keypair = Keypair::from_secret_key(&secp, &secret_key);

        // Create signature
        let signature = secp.sign_schnorr(&message, &keypair);

        Ok(signature.serialize().to_vec())
    }
}

#[cfg(test)]
mod fee_tests {
    use super::*;
    fn create_test_market_with_fees() -> PredictionMarket {
        // Use a fixed test oracle public key
        let oracle_pubkey = "ee96d4b9c5e16f3b11e33bb27fe39ae7a57daa6b24210de5b39237993742cc0a".to_string();
        
        let fees = MarketFees {
            fee_per_deposit_output: 500,
            fee_per_withdraw_output: 600,
            administrator_fee: 2000,
            administrator_address: Some("tb1q0ywfmmk5d0es7chp5xqnw7x5l6nlanvnqcgnzn".to_string()),
        };
        
        PredictionMarket::new_with_fees(
            "Test market with custom fees".to_string(),
            "Yes".to_string(),
            "No".to_string(),
            oracle_pubkey,
            1735689600,
            fees,
        ).unwrap()
    }

    #[test]
    fn test_market_fees_calculation() {
        let fees = MarketFees {
            fee_per_deposit_output: 500,
            fee_per_withdraw_output: 600,
            administrator_fee: 2000,
            administrator_address: Some("tb1q0ywfmmk5d0es7chp5xqnw7x5l6nlanvnqcgnzn".to_string()),
        };
        
        // Test deposit fees
        assert_eq!(fees.total_deposit_fees(1), 500);
        assert_eq!(fees.total_deposit_fees(5), 2500);
        
        // Test payout fees (with admin fee)
        assert_eq!(fees.total_payout_fees(1), 600 + 2000);
        assert_eq!(fees.total_payout_fees(5), 3000 + 2000);
        
        // Test pool after fees
        assert_eq!(fees.pool_after_fees(100000, 5), 100000 - 5000);
    }
    
    #[test]
    fn test_market_fees_no_admin() {
        let fees = MarketFees {
            fee_per_deposit_output: 500,
            fee_per_withdraw_output: 600,
            administrator_fee: 2000,
            administrator_address: None, // No admin address
        };
        
        // Test payout fees (without admin fee since no address)
        assert_eq!(fees.total_payout_fees(1), 600);
        assert_eq!(fees.total_payout_fees(5), 3000);
    }
    
    #[test]
    fn test_calculate_payout_with_custom_fees() {
        let mut market = create_test_market_with_fees();
        
        // Add some bets
        market.place_bet(
            'A',
            100000,
            "tb1q0ywfmmk5d0es7chp5xqnw7x5l6nlanvnqcgnzn".to_string(),
            "abc123".to_string(),
            0,
        ).unwrap();
        
        market.place_bet(
            'A',
            50000,
            "tb1q0ywfmmk5d0es7chp5xqnw7x5l6nlanvnqcgnzn".to_string(),
            "def456".to_string(),
            0,
        ).unwrap();
        
        market.place_bet(
            'B',
            80000,
            "tb1q0ywfmmk5d0es7chp5xqnw7x5l6nlanvnqcgnzn".to_string(),
            "ghi789".to_string(),
            0,
        ).unwrap();
        
        // Total pool: 230000
        market.total_amount = 230000;
        market.winning_outcome = Some('A');
        
        // Calculate payout for a winning bet
        let payout = market.calculate_payout(100000, 150000);
        
        // Expected: pool_after_fees = 230000 - (2 outputs * 600) - 2000 = 226800
        // Winner's share = (100000 / 150000) * 226800 = 151200
        assert_eq!(payout, 151200);
    }
    
    #[test]
    fn test_deposit_amount_after_fees() {
        let market = create_test_market_with_fees();
        
        // Test that deposit amount is reduced by fee
        let bet_amount = 10000;
        let amount_after_fee = bet_amount - market.fees.fee_per_deposit_output;
        
        assert_eq!(amount_after_fee, 9500);
    }
    
    #[test]
    fn test_default_fees() {
        let fees = MarketFees::default();
        
        assert_eq!(fees.fee_per_deposit_output, DEFAULT_MARKET_FEE);
        assert_eq!(fees.fee_per_withdraw_output, DEFAULT_MARKET_FEE);
        assert_eq!(fees.administrator_fee, 0);
        assert_eq!(fees.administrator_address, None);
    }
}<|MERGE_RESOLUTION|>--- conflicted
+++ resolved
@@ -17,13 +17,13 @@
 pub struct MarketFees {
     /// Fee per output for the deposit transaction (in satoshis)
     pub fee_per_deposit_output: u64,
-    
+
     /// Fee per output for the withdraw/payout transaction (in satoshis)
     pub fee_per_withdraw_output: u64,
-    
+
     /// Administrator fee - paid as an extra output in payout transactions (in satoshis)
     pub administrator_fee: u64,
-    
+
     /// Administrator address to receive the fee (optional, if None no admin fee is charged)
     pub administrator_address: Option<String>,
 }
@@ -44,7 +44,7 @@
     pub fn total_deposit_fees(&self, num_inputs: usize) -> u64 {
         self.fee_per_deposit_output * num_inputs as u64
     }
-    
+
     /// Calculate total fees for a payout transaction with given number of outputs
     pub fn total_payout_fees(&self, num_outputs: usize) -> u64 {
         let withdraw_fees = self.fee_per_withdraw_output * num_outputs as u64;
@@ -54,7 +54,7 @@
             withdraw_fees
         }
     }
-    
+
     /// Calculate pool amount after all fees are deducted
     pub fn pool_after_fees(&self, pool_size: u64, num_winning_outputs: usize) -> u64 {
         pool_size.saturating_sub(self.total_payout_fees(num_winning_outputs))
@@ -71,11 +71,6 @@
 /// And a static tag as the character of the outcome.
 #[derive(Serialize, Deserialize, Clone, Debug, PartialEq, Eq)]
 pub struct PredictionOutcome {
-<<<<<<< HEAD
-    pub outcome: String,
-    pub oracle: String,
-    pub timestamp: u64,
-=======
     /// The outcome description
     pub outcome: String,
     /// The oracle public key
@@ -83,7 +78,6 @@
     /// The timestamp of the outcome
     pub timestamp: u64,
     /// The character of the outcome
->>>>>>> c6408f9f
     pub character: char,
 }
 
@@ -172,7 +166,7 @@
 
     /// Timeout for withdrawals after settlement (in case of oracle failure)
     pub withdraw_timeout: u32,
-    
+
     /// Fee configuration for the market
     pub fees: MarketFees,
 }
@@ -265,7 +259,7 @@
         XOnlyPublicKey::from_slice(&nums_bytes)
             .map_err(|e| MarketError::InvalidAddress(format!("Failed to create NUMS point: {e}")))
     }
-    
+
     /// Creates a new prediction market with custom fee configuration.
     ///
     /// # Arguments
@@ -286,7 +280,13 @@
         settlement_timestamp: u64,
         fees: MarketFees,
     ) -> Result<Self> {
-        let mut market = Self::new(question, outcome_a, outcome_b, oracle_pubkey, settlement_timestamp)?;
+        let mut market = Self::new(
+            question,
+            outcome_a,
+            outcome_b,
+            oracle_pubkey,
+            settlement_timestamp,
+        )?;
         market.fees = fees;
         Ok(market)
     }
@@ -421,12 +421,14 @@
             Some('B') => &self.bets_b,
             _ => return 0, // Market not settled yet or invalid outcome
         };
-        
+
         let num_winning_outputs = winning_bets.len();
 
         // Winner's share = (their_bet / total_winning_bets) * total_pool
         // Subtract fees from total pool
-        let pool_after_fees = self.fees.pool_after_fees(self.total_amount, num_winning_outputs);
+        let pool_after_fees = self
+            .fees
+            .pool_after_fees(self.total_amount, num_winning_outputs);
         (bet_amount * pool_after_fees) / winning_side_total
     }
 
@@ -636,15 +638,16 @@
     use super::*;
     fn create_test_market_with_fees() -> PredictionMarket {
         // Use a fixed test oracle public key
-        let oracle_pubkey = "ee96d4b9c5e16f3b11e33bb27fe39ae7a57daa6b24210de5b39237993742cc0a".to_string();
-        
+        let oracle_pubkey =
+            "ee96d4b9c5e16f3b11e33bb27fe39ae7a57daa6b24210de5b39237993742cc0a".to_string();
+
         let fees = MarketFees {
             fee_per_deposit_output: 500,
             fee_per_withdraw_output: 600,
             administrator_fee: 2000,
             administrator_address: Some("tb1q0ywfmmk5d0es7chp5xqnw7x5l6nlanvnqcgnzn".to_string()),
         };
-        
+
         PredictionMarket::new_with_fees(
             "Test market with custom fees".to_string(),
             "Yes".to_string(),
@@ -652,7 +655,8 @@
             oracle_pubkey,
             1735689600,
             fees,
-        ).unwrap()
+        )
+        .unwrap()
     }
 
     #[test]
@@ -663,19 +667,19 @@
             administrator_fee: 2000,
             administrator_address: Some("tb1q0ywfmmk5d0es7chp5xqnw7x5l6nlanvnqcgnzn".to_string()),
         };
-        
+
         // Test deposit fees
         assert_eq!(fees.total_deposit_fees(1), 500);
         assert_eq!(fees.total_deposit_fees(5), 2500);
-        
+
         // Test payout fees (with admin fee)
         assert_eq!(fees.total_payout_fees(1), 600 + 2000);
         assert_eq!(fees.total_payout_fees(5), 3000 + 2000);
-        
+
         // Test pool after fees
         assert_eq!(fees.pool_after_fees(100000, 5), 100000 - 5000);
     }
-    
+
     #[test]
     fn test_market_fees_no_admin() {
         let fees = MarketFees {
@@ -684,68 +688,74 @@
             administrator_fee: 2000,
             administrator_address: None, // No admin address
         };
-        
+
         // Test payout fees (without admin fee since no address)
         assert_eq!(fees.total_payout_fees(1), 600);
         assert_eq!(fees.total_payout_fees(5), 3000);
     }
-    
+
     #[test]
     fn test_calculate_payout_with_custom_fees() {
         let mut market = create_test_market_with_fees();
-        
+
         // Add some bets
-        market.place_bet(
-            'A',
-            100000,
-            "tb1q0ywfmmk5d0es7chp5xqnw7x5l6nlanvnqcgnzn".to_string(),
-            "abc123".to_string(),
-            0,
-        ).unwrap();
-        
-        market.place_bet(
-            'A',
-            50000,
-            "tb1q0ywfmmk5d0es7chp5xqnw7x5l6nlanvnqcgnzn".to_string(),
-            "def456".to_string(),
-            0,
-        ).unwrap();
-        
-        market.place_bet(
-            'B',
-            80000,
-            "tb1q0ywfmmk5d0es7chp5xqnw7x5l6nlanvnqcgnzn".to_string(),
-            "ghi789".to_string(),
-            0,
-        ).unwrap();
-        
+        market
+            .place_bet(
+                'A',
+                100000,
+                "tb1q0ywfmmk5d0es7chp5xqnw7x5l6nlanvnqcgnzn".to_string(),
+                "abc123".to_string(),
+                0,
+            )
+            .unwrap();
+
+        market
+            .place_bet(
+                'A',
+                50000,
+                "tb1q0ywfmmk5d0es7chp5xqnw7x5l6nlanvnqcgnzn".to_string(),
+                "def456".to_string(),
+                0,
+            )
+            .unwrap();
+
+        market
+            .place_bet(
+                'B',
+                80000,
+                "tb1q0ywfmmk5d0es7chp5xqnw7x5l6nlanvnqcgnzn".to_string(),
+                "ghi789".to_string(),
+                0,
+            )
+            .unwrap();
+
         // Total pool: 230000
         market.total_amount = 230000;
         market.winning_outcome = Some('A');
-        
+
         // Calculate payout for a winning bet
         let payout = market.calculate_payout(100000, 150000);
-        
+
         // Expected: pool_after_fees = 230000 - (2 outputs * 600) - 2000 = 226800
         // Winner's share = (100000 / 150000) * 226800 = 151200
         assert_eq!(payout, 151200);
     }
-    
+
     #[test]
     fn test_deposit_amount_after_fees() {
         let market = create_test_market_with_fees();
-        
+
         // Test that deposit amount is reduced by fee
         let bet_amount = 10000;
         let amount_after_fee = bet_amount - market.fees.fee_per_deposit_output;
-        
+
         assert_eq!(amount_after_fee, 9500);
     }
-    
+
     #[test]
     fn test_default_fees() {
         let fees = MarketFees::default();
-        
+
         assert_eq!(fees.fee_per_deposit_output, DEFAULT_MARKET_FEE);
         assert_eq!(fees.fee_per_withdraw_output, DEFAULT_MARKET_FEE);
         assert_eq!(fees.administrator_fee, 0);
